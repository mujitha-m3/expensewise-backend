--- conflicted
+++ resolved
@@ -1,10 +1,6 @@
 const Income = require("../models/Income");
 
-<<<<<<< HEAD
-// income creation function
-=======
 // Create a new income
->>>>>>> 690662d0
 exports.createIncome = async (req, res) => {
   try {
     const { 
